{
  "name": "dotenv-webpack",
  "description": "A simple webpack plugin to support dotenv.",
  "version": "0.0.0-semantically-released",
  "main": "index.js",
  "scripts": {
    "precommit": "npm run lint",
    "prepush": "npm t",
    "lint": "standard",
    "predoc": "rimraf docs",
    "doc": "esdoc -c config/doc.json",
<<<<<<< HEAD
    "test": "nyc _mocha",
=======
    "pretest": "npm run build",
    "test": "nyc mocha --require @babel/register",
>>>>>>> 9a7270db
    "posttest": "nyc report --reporter=lcov",
    "travis": "npm run lint && npm t"
  },
  "repository": {
    "type": "git",
    "url": "https://github.com/mrsteele/dotenv-webpack.git"
  },
  "keywords": [
    "dotenv",
    "env",
    "safe",
    "environment",
    "dotenv-safe",
    "variables",
    "process",
    "process.env",
    "webpack",
    "plugin"
  ],
  "author": "Matt Steele <matt@omnionline.us> (http://omnionline.us/)",
  "license": "MIT",
  "bugs": {
    "url": "https://github.com/mrsteele/dotenv-webpack/issues"
  },
  "homepage": "https://github.com/mrsteele/dotenv-webpack#readme",
  "peerDependencies": {
    "webpack": "^1 || ^2 || ^3 || ^4"
  },
  "dependencies": {
    "dotenv-defaults": "^2.0.0"
  },
  "devDependencies": {
<<<<<<< HEAD
    "chai": "^4.1.2",
    "esdoc": "^1.0.4",
    "esdoc-standard-plugin": "^1.0.0",
    "husky": "^2.0.0",
    "mocha": "^5.0.1",
    "nyc": "^14.0.0",
    "sinon": "^7.0.0",
    "standard": "^12.0.0",
=======
    "@babel/cli": "^7.10.4",
    "@babel/core": "^7.10.4",
    "@babel/preset-env": "^7.10.4",
    "@babel/register": "^7.10.4",
    "chai": "^4.1.2",
    "esdoc": "^1.0.4",
    "esdoc-standard-plugin": "^1.0.0",
    "husky": "^4.2.5",
    "mocha": "^6.2.3",
    "nyc": "^15.1.0",
    "rimraf": "^3.0.0",
    "sinon": "^9.0.2",
    "standard": "^14.0.0",
>>>>>>> 9a7270db
    "webpack": "^4.6.0"
  },
  "files": [
    "src"
  ],
  "browser": "browser.js",
<<<<<<< HEAD
=======
  "babel": {
    "presets": [
      "@babel/preset-env"
    ]
  },
>>>>>>> 9a7270db
  "nyc": {
    "include": [
      "src/**/*.js"
    ]
  }
}<|MERGE_RESOLUTION|>--- conflicted
+++ resolved
@@ -9,12 +9,7 @@
     "lint": "standard",
     "predoc": "rimraf docs",
     "doc": "esdoc -c config/doc.json",
-<<<<<<< HEAD
-    "test": "nyc _mocha",
-=======
-    "pretest": "npm run build",
-    "test": "nyc mocha --require @babel/register",
->>>>>>> 9a7270db
+    "test": "nyc mocha",
     "posttest": "nyc report --reporter=lcov",
     "travis": "npm run lint && npm t"
   },
@@ -47,44 +42,20 @@
     "dotenv-defaults": "^2.0.0"
   },
   "devDependencies": {
-<<<<<<< HEAD
-    "chai": "^4.1.2",
-    "esdoc": "^1.0.4",
-    "esdoc-standard-plugin": "^1.0.0",
-    "husky": "^2.0.0",
-    "mocha": "^5.0.1",
-    "nyc": "^14.0.0",
-    "sinon": "^7.0.0",
-    "standard": "^12.0.0",
-=======
-    "@babel/cli": "^7.10.4",
-    "@babel/core": "^7.10.4",
-    "@babel/preset-env": "^7.10.4",
-    "@babel/register": "^7.10.4",
     "chai": "^4.1.2",
     "esdoc": "^1.0.4",
     "esdoc-standard-plugin": "^1.0.0",
     "husky": "^4.2.5",
     "mocha": "^6.2.3",
     "nyc": "^15.1.0",
-    "rimraf": "^3.0.0",
     "sinon": "^9.0.2",
     "standard": "^14.0.0",
->>>>>>> 9a7270db
     "webpack": "^4.6.0"
   },
   "files": [
     "src"
   ],
   "browser": "browser.js",
-<<<<<<< HEAD
-=======
-  "babel": {
-    "presets": [
-      "@babel/preset-env"
-    ]
-  },
->>>>>>> 9a7270db
   "nyc": {
     "include": [
       "src/**/*.js"
