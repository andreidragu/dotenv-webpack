{
  "name": "dotenv-webpack",
  "description": "A simple webpack plugin to support dotenv.",
  "version": "0.0.0-semantically-released",
  "main": "index.js",
  "scripts": {
    "precommit": "npm run lint",
    "prepush": "npm t",
    "lint": "standard",
    "predoc": "rimraf docs",
    "doc": "esdoc -c config/doc.json",
    "test": "nyc _mocha",
    "posttest": "nyc report --reporter=lcov",
    "travis": "npm run lint && npm t"
  },
  "repository": {
    "type": "git",
    "url": "https://github.com/mrsteele/dotenv-webpack.git"
  },
  "keywords": [
    "dotenv",
    "env",
    "safe",
    "environment",
    "dotenv-safe",
    "variables",
    "process",
    "process.env",
    "webpack",
    "plugin"
  ],
  "author": "Matt Steele <matt@omnionline.us> (http://omnionline.us/)",
  "license": "MIT",
  "bugs": {
    "url": "https://github.com/mrsteele/dotenv-webpack/issues"
  },
  "homepage": "https://github.com/mrsteele/dotenv-webpack#readme",
  "peerDependencies": {
    "webpack": "^1 || ^2 || ^3 || ^4"
  },
  "dependencies": {
    "dotenv-defaults": "^1.0.2"
  },
  "devDependencies": {
    "chai": "^4.1.2",
    "esdoc": "^1.0.4",
    "esdoc-standard-plugin": "^1.0.0",
    "husky": "^2.0.0",
    "mocha": "^5.0.1",
<<<<<<< HEAD
    "nyc": "^13.1.0",
=======
    "nyc": "^14.0.0",
    "rimraf": "^2.6.2",
>>>>>>> ea93eed5
    "sinon": "^7.0.0",
    "standard": "^12.0.0",
    "webpack": "^4.6.0"
  },
  "files": [
    "src"
  ],
  "browser": "browser.js",
  "nyc": {
    "include": [
      "src/**/*.js"
    ]
  }
}<|MERGE_RESOLUTION|>--- conflicted
+++ resolved
@@ -47,12 +47,7 @@
     "esdoc-standard-plugin": "^1.0.0",
     "husky": "^2.0.0",
     "mocha": "^5.0.1",
-<<<<<<< HEAD
-    "nyc": "^13.1.0",
-=======
     "nyc": "^14.0.0",
-    "rimraf": "^2.6.2",
->>>>>>> ea93eed5
     "sinon": "^7.0.0",
     "standard": "^12.0.0",
     "webpack": "^4.6.0"
