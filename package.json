{
  "name": "dotenv-webpack",
  "description": "A simple webpack plugin to support dotenv.",
  "version": "0.0.0-semantically-released",
  "main": "index.js",
  "scripts": {
    "precommit": "npm run lint",
    "prepush": "npm t",
    "lint": "standard",
    "predoc": "rimraf docs",
    "doc": "esdoc -c config/doc.json",
    "pretest": "npm run build",
    "test": "nyc _mocha --compilers js:babel-register",
    "posttest": "nyc report --reporter=lcov",
    "prebuild": "rimraf dist",
    "build": "babel --copy-files --out-dir dist src",
    "travis": "npm run lint && npm t"
  },
  "repository": {
    "type": "git",
    "url": "https://github.com/mrsteele/dotenv-webpack.git"
  },
  "keywords": [
    "dotenv",
    "env",
    "safe",
    "environment",
    "dotenv-safe",
    "variables",
    "process",
    "process.env",
    "webpack",
    "plugin"
  ],
  "author": "Matt Steele <matt@omnionline.us> (http://omnionline.us/)",
  "license": "MIT",
  "bugs": {
    "url": "https://github.com/mrsteele/dotenv-webpack/issues"
  },
  "homepage": "https://github.com/mrsteele/dotenv-webpack#readme",
  "peerDependencies": {
    "webpack": "^1 || ^2 || ^3 || ^4"
  },
  "dependencies": {
    "dotenv-defaults": "^1.0.2"
  },
  "devDependencies": {
    "babel-cli": "^6.26.0",
    "babel-eslint": "^10.0.1",
    "babel-plugin-transform-object-assign": "^6.22.0",
    "babel-preset-env": "^1.6.1",
    "babel-register": "^6.26.0",
    "chai": "^4.1.2",
    "esdoc": "^1.0.4",
    "esdoc-standard-plugin": "^1.0.0",
<<<<<<< HEAD
    "husky": "^1.1.2",
    "mocha": "^6.0.0",
=======
    "husky": "^2.0.0",
    "mocha": "^5.0.1",
>>>>>>> e443876a
    "nyc": "^13.1.0",
    "rimraf": "^2.6.2",
    "sinon": "^7.0.0",
    "standard": "^12.0.0",
    "webpack": "^4.6.0"
  },
  "files": [
    "dist"
  ],
  "standard": {
    "parser": "babel-eslint"
  },
  "browser": "browser.js",
  "babel": {
    "presets": [
      "env"
    ],
    "plugins": [
      "transform-object-assign"
    ]
  },
  "nyc": {
    "include": [
      "src/**/*.js",
      "dist/**/*.js"
    ]
  }
}<|MERGE_RESOLUTION|>--- conflicted
+++ resolved
@@ -53,13 +53,8 @@
     "chai": "^4.1.2",
     "esdoc": "^1.0.4",
     "esdoc-standard-plugin": "^1.0.0",
-<<<<<<< HEAD
-    "husky": "^1.1.2",
+    "husky": "^2.0.0",
     "mocha": "^6.0.0",
-=======
-    "husky": "^2.0.0",
-    "mocha": "^5.0.1",
->>>>>>> e443876a
     "nyc": "^13.1.0",
     "rimraf": "^2.6.2",
     "sinon": "^7.0.0",
