--- conflicted
+++ resolved
@@ -53,15 +53,9 @@
     "chai": "^4.1.2",
     "esdoc": "^1.0.4",
     "esdoc-standard-plugin": "^1.0.0",
-<<<<<<< HEAD
-    "husky": "^2.0.0",
+    "husky": "^3.0.0",
     "mocha": "^6.0.0",
-    "nyc": "^13.1.0",
-=======
-    "husky": "^3.0.0",
-    "mocha": "^5.0.1",
     "nyc": "^14.0.0",
->>>>>>> de452f47
     "rimraf": "^2.6.2",
     "sinon": "^7.0.0",
     "standard": "^13.0.1",
